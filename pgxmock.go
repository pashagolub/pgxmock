/*
package pgxmock is a mock library implementing pgx connector. Which has one and only
purpose - to simulate pgx driver behavior in tests, without needing a real
database connection. It helps to maintain correct **TDD** workflow.

It does not require (almost) any modifications to your source code in order to test
and mock database operations. Supports concurrency and multiple database mocking.

The driver allows to mock any pgx driver method behavior.
*/
package pgxmock

import (
	"context"
	"fmt"
	"reflect"
	"unsafe"

	pgx "github.com/jackc/pgx/v5"
	pgconn "github.com/jackc/pgx/v5/pgconn"
	pgxpool "github.com/jackc/pgx/v5/pgxpool"
)

// Expecter interface serves to create expectations
// for any kind of database action in order to mock
// and test real database behavior.
type Expecter interface {
	// ExpectationsWereMet checks whether all queued expectations
	// were met in order (unless MatchExpectationsInOrder set to false).
	// If any of them was not met - an error is returned.
	ExpectationsWereMet() error

	// ExpectClose queues an expectation for this database
	// action to be triggered. The *ExpectedClose allows
	// to mock database response
	ExpectClose() *ExpectedClose

	// ExpectPrepare expects Prepare() to be called with expectedSQL query.
	// the *ExpectedPrepare allows to mock database response.
	// Note that you may expect Query() or Exec() on the *ExpectedPrepare
	// statement to prevent repeating expectedSQL
	ExpectPrepare(expectedStmtName, expectedSQL string) *ExpectedPrepare

	// ExpectQuery expects Query() or QueryRow() to be called with expectedSQL query.
	// the *ExpectedQuery allows to mock database response.
	ExpectQuery(expectedSQL string) *ExpectedQuery

	// ExpectExec expects Exec() to be called with expectedSQL query.
	// the *ExpectedExec allows to mock database response
	ExpectExec(expectedSQL string) *ExpectedExec

	// ExpectBegin expects pgx.Conn.Begin to be called.
	// the *ExpectedBegin allows to mock database response
	ExpectBegin() *ExpectedBegin

	// ExpectBeginTx expects expects BeginTx() to be called with expectedSQL
	// query. The *ExpectedBegin allows to mock database response.
	ExpectBeginTx(txOptions pgx.TxOptions) *ExpectedBegin

	// ExpectCommit expects pgx.Tx.Commit to be called.
	// the *ExpectedCommit allows to mock database response
	ExpectCommit() *ExpectedCommit

	// ExpectReset expects pgxpool.Reset() to be called.
	// The *ExpectedReset allows to mock database response
	ExpectReset() *ExpectedReset

	// ExpectRollback expects pgx.Tx.Rollback to be called.
	// the *ExpectedRollback allows to mock database response
	ExpectRollback() *ExpectedRollback

<<<<<<< HEAD
	// ExpectSendBatch expects pgx.Tx.SendBatch() to be called with expected Batch
	// structure. The *ExpectedBatch allows to mock database response
	ExpectSendBatch(expectedBatch *Batch) *ExpectedBatch

	// ExpectPing expected pgx.Conn.Ping to be called.
	// the *ExpectedPing allows to mock database response
	//
	// Ping support only exists in the SQL library in Go 1.8 and above.
	// ExpectPing in Go <=1.7 will return an ExpectedPing but not register
	// any expectations.
	//
	// You must enable pings using MonitorPingsOption for this to register
	// any expectations.
=======
	// ExpectPing expected Ping() to be called.
	// The *ExpectedPing allows to mock database response
>>>>>>> a80a73d5
	ExpectPing() *ExpectedPing

	// ExpectCopyFrom expects pgx.CopyFrom to be called.
	// The *ExpectCopyFrom allows to mock database response
	ExpectCopyFrom(expectedTableName pgx.Identifier, expectedColumns []string) *ExpectedCopyFrom

	// MatchExpectationsInOrder gives an option whether to match all
	// expectations in the order they were set or not.
	//
	// By default it is set to - true. But if you use goroutines
	// to parallelize your query executation, that option may
	// be handy.
	//
	// This option may be turned on anytime during tests. As soon
	// as it is switched to false, expectations will be matched
	// in any order. Or otherwise if switched to true, any unmatched
	// expectations will be expected in order
	MatchExpectationsInOrder(bool)

	// NewRows allows Rows to be created from a []string slice.
	NewRows(columns []string) *Rows

	// NewRowsWithColumnDefinition allows Rows to be created from a
	// pgconn.FieldDescription slice with a definition of sql metadata
	NewRowsWithColumnDefinition(columns ...pgconn.FieldDescription) *Rows

	// NewColumn allows to create a Column
	NewColumn(name string) *pgconn.FieldDescription
<<<<<<< HEAD

	// NewBatchResults creates the mock structure for pgx.BatchResults interface
	// which is returned by a SendBatch() function
	NewBatchResults() *BatchResults

	// NewBatch creates the mock structure for pgx.Batch
	// allows to validate correctly queries passed to SendBatch() function
	NewBatch() *Batch

	// NewBatchElement allows to pass sql queries with arguments
	// to the Batch mock structure used in SendBatch()
	NewBatchElement(sql string, args ...interface{}) *BatchElement

	Config() *pgxpool.Config

	PgConn() *pgconn.PgConn
=======
>>>>>>> a80a73d5
}

// PgxCommonIface represents common interface for all pgx connection interfaces:
// pgxpool.Pool, pgx.Conn and pgx.Tx
type PgxCommonIface interface {
	Expecter
	pgx.Tx
	BeginTx(ctx context.Context, txOptions pgx.TxOptions) (pgx.Tx, error)
	Ping(context.Context) error
}

// PgxConnIface represents pgx.Conn specific interface
type PgxConnIface interface {
	PgxCommonIface
	Close(ctx context.Context) error
	Deallocate(ctx context.Context, name string) error
	Config() *pgx.ConnConfig
	PgConn() *pgconn.PgConn
}

// PgxPoolIface represents pgxpool.Pool specific interface
type PgxPoolIface interface {
	PgxCommonIface
	Acquire(ctx context.Context) (*pgxpool.Conn, error)
	AcquireAllIdle(ctx context.Context) []*pgxpool.Conn
	AcquireFunc(ctx context.Context, f func(*pgxpool.Conn) error) error
	AsConn() PgxConnIface
	Close()
	Stat() *pgxpool.Stat
	Reset()
	Config() *pgxpool.Config
}

type pgxmock struct {
	ordered      bool
	queryMatcher QueryMatcher
	expectations []expectation
}

func (c *pgxmock) AcquireAllIdle(_ context.Context) []*pgxpool.Conn {
	return []*pgxpool.Conn{}
}

func (c *pgxmock) AcquireFunc(_ context.Context, _ func(*pgxpool.Conn) error) error {
	return nil
}

// region Expectations
func (c *pgxmock) ExpectClose() *ExpectedClose {
	e := &ExpectedClose{}
	c.expectations = append(c.expectations, e)
	return e
}

func (c *pgxmock) MatchExpectationsInOrder(b bool) {
	c.ordered = b
}

func (c *pgxmock) ExpectationsWereMet() error {
	for _, e := range c.expectations {
		e.Lock()
		fulfilled := e.fulfilled() || !e.required()
		e.Unlock()

		if !fulfilled {
			return fmt.Errorf("there is a remaining expectation which was not matched: %s", e)
		}

		// for expected prepared statement check whether it was closed if expected
		if prep, ok := e.(*ExpectedPrepare); ok {
			if prep.mustBeClosed && !prep.deallocated {
				return fmt.Errorf("expected prepared statement to be closed, but it was not: %s", prep)
			}
		}

		// must check whether all expected queried rows are closed
		if query, ok := e.(*ExpectedQuery); ok {
			if query.rowsMustBeClosed && !query.rowsWereClosed {
				return fmt.Errorf("expected query rows to be closed, but it was not: %s", query)
			}
		}

		// must check whether all expected batches are closed
		if batch, ok := e.(*ExpectedBatch); ok {
			if batch.batchMustBeClosed && !batch.batchWasClosed {
				return fmt.Errorf("expected batch to be closed, but it was not: %s", batch)
			}
		}
	}
	return nil
}

func (c *pgxmock) ExpectQuery(expectedSQL string) *ExpectedQuery {
	e := &ExpectedQuery{}
	e.expectSQL = expectedSQL
	c.expectations = append(c.expectations, e)
	return e
}

func (c *pgxmock) ExpectCommit() *ExpectedCommit {
	e := &ExpectedCommit{}
	c.expectations = append(c.expectations, e)
	return e
}

func (c *pgxmock) ExpectRollback() *ExpectedRollback {
	e := &ExpectedRollback{}
	c.expectations = append(c.expectations, e)
	return e
}

func (c *pgxmock) ExpectBegin() *ExpectedBegin {
	e := &ExpectedBegin{}
	c.expectations = append(c.expectations, e)
	return e
}

func (c *pgxmock) ExpectBeginTx(txOptions pgx.TxOptions) *ExpectedBegin {
	e := &ExpectedBegin{opts: txOptions}
	c.expectations = append(c.expectations, e)
	return e
}

func (c *pgxmock) ExpectExec(expectedSQL string) *ExpectedExec {
	e := &ExpectedExec{}
	e.expectSQL = expectedSQL
	c.expectations = append(c.expectations, e)
	return e
}

func (c *pgxmock) ExpectCopyFrom(expectedTableName pgx.Identifier, expectedColumns []string) *ExpectedCopyFrom {
	e := &ExpectedCopyFrom{expectedTableName: expectedTableName, expectedColumns: expectedColumns}
	c.expectations = append(c.expectations, e)
	return e
}

// ExpectReset expects Reset to be called.
func (c *pgxmock) ExpectReset() *ExpectedReset {
	e := &ExpectedReset{}
	c.expectations = append(c.expectations, e)
	return e
}

func (c *pgxmock) ExpectPing() *ExpectedPing {
	e := &ExpectedPing{}
	c.expectations = append(c.expectations, e)
	return e
}

func (c *pgxmock) ExpectPrepare(expectedStmtName, expectedSQL string) *ExpectedPrepare {
	e := &ExpectedPrepare{expectSQL: expectedSQL, expectStmtName: expectedStmtName, mock: c}
	c.expectations = append(c.expectations, e)
	return e
}

func (c *pgxmock) ExpectSendBatch(expectedBatch *Batch) *ExpectedBatch {
	e := &ExpectedBatch{}
	for _, b := range expectedBatch.elements {
		e.expectedBatch = append(e.expectedBatch, queryBasedExpectation{
			expectSQL:          b.sql,
			expectRewrittenSQL: b.rewrittenSQL,
			args:               b.args,
		})
	}
	c.expectations = append(c.expectations, e)
	return e
}

//endregion Expectations

// NewRows allows Rows to be created from a
// atring slice or from the CSV string and
// to be used as sql driver.Rows.
func (c *pgxmock) NewRows(columns []string) *Rows {
	r := NewRows(columns)
	return r
}

// PgConn exposes the underlying low level postgres connection
// This is just here to support interfaces that use it. Here is just returns an empty PgConn
func (c *pgxmock) PgConn() *pgconn.PgConn {
	p := pgconn.PgConn{}
	return &p
}

// NewRowsWithColumnDefinition allows Rows to be created from a
// sql driver.Value slice with a definition of sql metadata
func (c *pgxmock) NewRowsWithColumnDefinition(columns ...pgconn.FieldDescription) *Rows {
	r := NewRowsWithColumnDefinition(columns...)
	return r
}

// NewColumn allows to create a Column that can be enhanced with metadata
// using OfType/Nullable/WithLength/WithPrecisionAndScale methods.
func (c *pgxmock) NewColumn(name string) *pgconn.FieldDescription {
	return &pgconn.FieldDescription{Name: name}
}

// NewBatchResults allows to mock a BatchResult interface with defined
// rows or errors to return
func (c *pgxmock) NewBatchResults() *BatchResults {
	return NewBatchResults()
}

// NewBatch allows to mock pgx.Batch structure
func (c *pgxmock) NewBatch() *Batch {
	return NewBatch()
}

// NewBatchElement is an element that consists of sql string and arguments
// that can be passed to AddBatchElements() function
func (c *pgxmock) NewBatchElement(sql string, args ...interface{}) *BatchElement {
	return NewBatchElement(sql, args)
}

// open a mock database driver connection
func (c *pgxmock) open(options []func(*pgxmock) error) error {
	for _, option := range options {
		err := option(c)
		if err != nil {
			return err
		}
	}

	if c.queryMatcher == nil {
		c.queryMatcher = QueryMatcherRegexp
	}

	return nil
}

// Close a mock database driver connection. It may or may not
// be called depending on the circumstances, but if it is called
// there must be an *ExpectedClose expectation satisfied.
func (c *pgxmock) Close(ctx context.Context) error {
	ex, err := findExpectation[*ExpectedClose](c, "Close()")
	if err != nil {
		return err
	}
	return ex.waitForDelay(ctx)
}

func (c *pgxmock) Conn() *pgx.Conn {
	panic("Conn() is not available in pgxmock")
}

func (c *pgxmock) CopyFrom(ctx context.Context, tableName pgx.Identifier, columnNames []string, _ pgx.CopyFromSource) (int64, error) {
	ex, err := findExpectationFunc[*ExpectedCopyFrom](c, "BeginTx()", func(copyExp *ExpectedCopyFrom) error {
		if !reflect.DeepEqual(copyExp.expectedTableName, tableName) {
			return fmt.Errorf("CopyFrom: table name '%s' was not expected, expected table name is '%s'", tableName, copyExp.expectedTableName)
		}
		if !reflect.DeepEqual(copyExp.expectedColumns, columnNames) {
			return fmt.Errorf("CopyFrom: column names '%v' were not expected, expected column names are '%v'", columnNames, copyExp.expectedColumns)
		}
		return nil
	})
	if err != nil {
		return -1, err
	}
	return ex.rowsAffected, ex.waitForDelay(ctx)
}

func (c *pgxmock) SendBatch(ctx context.Context, batch *pgx.Batch) pgx.BatchResults {
	ex, err := findExpectationFunc[*ExpectedBatch](c, "SendBatch()", func(batchExp *ExpectedBatch) error {
		v := reflect.ValueOf(*batch)

		if batch.Len() != len(batchExp.expectedBatch) {
			return fmt.Errorf("batch length has to match the expected batch length")
		}

		// For now the solution is to use unsafe.Pointer() to retrieve unexported field 'queuedQueries',
		// and inside pgx.QueuedQuery unexported fields 'query' and 'arguments' that allows
		// to properly use queryMatcher.Match() and argsMatches() functions.
		// Other way would be to use reflect.DeepCopy(), but the limitation of this solution is that
		// batch passed to this func would have to be the exact as batch structure in mock.
		for i, q := range batchExp.expectedBatch {
			qqValue := v.FieldByName("queuedQueries").Index(i)
			qq := reflect.NewAt(qqValue.Type(), unsafe.Pointer(qqValue.UnsafeAddr())).Elem().Interface().(*pgx.QueuedQuery)

			query := reflect.ValueOf(*qq).FieldByName("query").String()
			if err := c.queryMatcher.Match(q.expectSQL, query); err != nil {
				return err
			}

			argsValue := reflect.ValueOf(*qq).FieldByName("arguments")
			args := reflectBatchElementArguments(argsValue)

			if rewrittenSQL, err := q.argsMatches(query, args); err != nil {
				return err
			} else if rewrittenSQL != "" && q.expectRewrittenSQL != "" {
				if err := c.queryMatcher.Match(q.expectRewrittenSQL, rewrittenSQL); err != nil {
					return err
				}
			}
		}

		if batchExp.expectedBatchResponse == nil && batchExp.err == nil {
			return fmt.Errorf("exec must return a result or raise an error: %s", batchExp)
		}
		return nil
	})
	if err != nil {
		// Printing, as we cannot return this error
		fmt.Println(err)
		return nil
	}

	return ex.expectedBatchResponse
}

func (c *pgxmock) LargeObjects() pgx.LargeObjects {
	return pgx.LargeObjects{}
}

func (c *pgxmock) Begin(ctx context.Context) (pgx.Tx, error) {
	return c.BeginTx(ctx, pgx.TxOptions{})
}

func (c *pgxmock) BeginTx(ctx context.Context, txOptions pgx.TxOptions) (pgx.Tx, error) {
	ex, err := findExpectationFunc[*ExpectedBegin](c, "BeginTx()", func(beginExp *ExpectedBegin) error {
		if beginExp.opts != txOptions {
			return fmt.Errorf("BeginTx: call with transaction options '%v' was not expected: %s", txOptions, beginExp)
		}
		return nil
	})
	if err != nil {
		return nil, err
	}
	if err = ex.waitForDelay(ctx); err != nil {
		return nil, err
	}
	return c, nil
}

func (c *pgxmock) Prepare(ctx context.Context, name, query string) (*pgconn.StatementDescription, error) {
	ex, err := findExpectationFunc[*ExpectedPrepare](c, "Prepare()", func(prepareExp *ExpectedPrepare) error {
		if err := c.queryMatcher.Match(prepareExp.expectSQL, query); err != nil {
			return err
		}
		if prepareExp.expectStmtName != name {
			return fmt.Errorf("Prepare: prepared statement name '%s' was not expected, expected name is '%s'", name, prepareExp.expectStmtName)
		}
		return nil
	})
	if err != nil {
		return nil, err
	}
	if err = ex.waitForDelay(ctx); err != nil {
		return nil, err
	}
	return &pgconn.StatementDescription{Name: name, SQL: query}, nil
}

func (c *pgxmock) Deallocate(ctx context.Context, name string) error {
	var (
		expected *ExpectedPrepare
		ok       bool
	)
	for _, next := range c.expectations {
		next.Lock()
		expected, ok = next.(*ExpectedPrepare)
		ok = ok && expected.expectStmtName == name
		next.Unlock()
		if ok {
			break
		}
	}
	if expected == nil {
		return fmt.Errorf("Deallocate: prepared statement name '%s' doesn't exist", name)
	}
	expected.deallocated = true
	return expected.waitForDelay(ctx)
}

func (c *pgxmock) Commit(ctx context.Context) error {
	ex, err := findExpectation[*ExpectedCommit](c, "Commit()")
	if err != nil {
		return err
	}
	return ex.waitForDelay(ctx)
}

func (c *pgxmock) Rollback(ctx context.Context) error {
	ex, err := findExpectation[*ExpectedRollback](c, "Rollback()")
	if err != nil {
		return err
	}
	return ex.waitForDelay(ctx)
}

// Implement the "QueryerContext" interface
func (c *pgxmock) Query(ctx context.Context, sql string, args ...interface{}) (pgx.Rows, error) {
	ex, err := findExpectationFunc[*ExpectedQuery](c, "Query()", func(queryExp *ExpectedQuery) error {
		if err := c.queryMatcher.Match(queryExp.expectSQL, sql); err != nil {
			return err
		}
		if rewrittenSQL, err := queryExp.argsMatches(sql, args); err != nil {
			return err
		} else if rewrittenSQL != "" && queryExp.expectRewrittenSQL != "" {
			if err := c.queryMatcher.Match(queryExp.expectRewrittenSQL, rewrittenSQL); err != nil {
				return err
			}
		}
		if queryExp.err == nil && queryExp.rows == nil {
			return fmt.Errorf("Query must return a result rows or raise an error: %v", queryExp)
		}
		return nil
	})
	if err != nil {
		return nil, err
	}
	return ex.rows, ex.waitForDelay(ctx)
}

type errRow struct {
	err error
}

func (er errRow) Scan(...interface{}) error {
	return er.err
}

func (c *pgxmock) QueryRow(ctx context.Context, sql string, args ...interface{}) pgx.Row {
	rows, err := c.Query(ctx, sql, args...)
	if err != nil {
		return errRow{err}
	}
	_ = rows.Next()
	return rows
}

func (c *pgxmock) Exec(ctx context.Context, query string, args ...interface{}) (pgconn.CommandTag, error) {
	ex, err := findExpectationFunc[*ExpectedExec](c, "Exec()", func(execExp *ExpectedExec) error {
		if err := c.queryMatcher.Match(execExp.expectSQL, query); err != nil {
			return err
		}
		if rewrittenSQL, err := execExp.argsMatches(query, args); err != nil {
			return err
		} else if rewrittenSQL != "" && execExp.expectRewrittenSQL != "" {
			if err := c.queryMatcher.Match(execExp.expectRewrittenSQL, rewrittenSQL); err != nil {
				return err
			}
		}
		if execExp.result.String() == "" && execExp.err == nil {
			return fmt.Errorf("Exec must return a result or raise an error: %s", execExp)
		}
		return nil
	})
	if err != nil {
		return pgconn.NewCommandTag(""), err
	}
	return ex.result, ex.waitForDelay(ctx)
}

func (c *pgxmock) Ping(ctx context.Context) (err error) {
	ex, err := findExpectation[*ExpectedPing](c, "Ping()")
	if err != nil {
		return err
	}
	return ex.waitForDelay(ctx)
}

func (c *pgxmock) Reset() {
	ex, err := findExpectation[*ExpectedReset](c, "Reset()")
	if err != nil {
		return
	}
	_ = ex.waitForDelay(context.Background())
}

type expectationType[t any] interface {
	*t
	expectation
}

func findExpectationFunc[ET expectationType[t], t any](c *pgxmock, method string, cmp func(ET) error) (ET, error) {
	var expected ET
	var fulfilled int
	var ok bool
	var err error
	for _, next := range c.expectations {
		next.Lock()
		if next.fulfilled() {
			next.Unlock()
			fulfilled++
			continue
		}

		if expected, ok = next.(ET); ok {
			err = cmp(expected)
			if err == nil {
				break
			}
		}
		if c.ordered {
			if (!ok || err != nil) && !next.required() {
				next.Unlock()
				continue
			}
			next.Unlock()
			if err != nil {
				return nil, err
			}
			return nil, fmt.Errorf("call to method %s, was not expected, next expectation is: %s", method, next)
		}
		next.Unlock()
	}

	if expected == nil {
		msg := fmt.Sprintf("call to method %s was not expected", method)
		if fulfilled == len(c.expectations) {
			msg = "all expectations were already fulfilled, " + msg
		}
		return nil, fmt.Errorf(msg)
	}
	defer expected.Unlock()

	expected.fulfill()
	return expected, nil
}

func findExpectation[ET expectationType[t], t any](c *pgxmock, method string) (ET, error) {
	return findExpectationFunc[ET, t](c, method, func(_ ET) error { return nil })
}

func reflectBatchElementArguments(argsValue reflect.Value) []interface{} {
	var args []interface{}
	for i := 0; i < argsValue.Len(); i++ {
		argValue := argsValue.Index(i)
		arg := reflect.NewAt(argValue.Type(), unsafe.Pointer(argValue.UnsafeAddr())).Elem().Interface().(interface{})
		args = append(args, arg)
	}
	return args
}<|MERGE_RESOLUTION|>--- conflicted
+++ resolved
@@ -68,25 +68,13 @@
 	// ExpectRollback expects pgx.Tx.Rollback to be called.
 	// the *ExpectedRollback allows to mock database response
 	ExpectRollback() *ExpectedRollback
-
-<<<<<<< HEAD
+	
 	// ExpectSendBatch expects pgx.Tx.SendBatch() to be called with expected Batch
 	// structure. The *ExpectedBatch allows to mock database response
 	ExpectSendBatch(expectedBatch *Batch) *ExpectedBatch
 
-	// ExpectPing expected pgx.Conn.Ping to be called.
-	// the *ExpectedPing allows to mock database response
-	//
-	// Ping support only exists in the SQL library in Go 1.8 and above.
-	// ExpectPing in Go <=1.7 will return an ExpectedPing but not register
-	// any expectations.
-	//
-	// You must enable pings using MonitorPingsOption for this to register
-	// any expectations.
-=======
 	// ExpectPing expected Ping() to be called.
 	// The *ExpectedPing allows to mock database response
->>>>>>> a80a73d5
 	ExpectPing() *ExpectedPing
 
 	// ExpectCopyFrom expects pgx.CopyFrom to be called.
@@ -115,7 +103,6 @@
 
 	// NewColumn allows to create a Column
 	NewColumn(name string) *pgconn.FieldDescription
-<<<<<<< HEAD
 
 	// NewBatchResults creates the mock structure for pgx.BatchResults interface
 	// which is returned by a SendBatch() function
@@ -132,8 +119,6 @@
 	Config() *pgxpool.Config
 
 	PgConn() *pgconn.PgConn
-=======
->>>>>>> a80a73d5
 }
 
 // PgxCommonIface represents common interface for all pgx connection interfaces:
